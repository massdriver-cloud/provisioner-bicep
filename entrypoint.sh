--- conflicted
+++ resolved
@@ -164,16 +164,10 @@
       fi
     fi
 
-<<<<<<< HEAD
     echo -e "Deploying stack $stack_name..."
-    az stack $scope create $create_flags $flags --name "$stack_name" --template-file template.bicep --parameters @params.json --parameters @connections.json | jq '.outputs // {} | with_entries(.value = .value.value)' > outputs.json
+    az stack $scope create $create_flags $flags --name "$stack_name" --template-file template.bicep --parameters @params.json --parameters @connections.json | jq '.properties.outputs // {} | with_entries(.value = .value.value)' | tee outputs.json
     echo -e "${GREEN}Stack $stack_name deployed successfully.\n${NC}"
-    
-=======
-    echo "Deploying bundle"
-    az deployment $scope create $az_flags --name "$deployment_name" --template-file template.bicep --parameters @params.json --parameters @connections.json | jq '.properties.outputs // {} | with_entries(.value = .value.value)' | tee outputs.json
-
->>>>>>> 460bef34
+
     jq -s '{params:.[0],connections:.[1],envs:.[2],secrets:.[3],outputs:.[4]}' "$params_path" "$connections_path" "$envs_path" "$secrets_path" outputs.json > artifact_inputs.json
     for artifact_file in artifact_*.jq; do
       [ -f "$artifact_file" ] || break
