--- conflicted
+++ resolved
@@ -82,11 +82,7 @@
   exit 1
 fi
 az account set --subscription "$azure_subscription_id"
-<<<<<<< HEAD
 echo "${GREEN}Authentication successful.${NC}"
-=======
-echo "Authentication successful."
->>>>>>> 5d2c78ad
 
 # Handle deployment actions
 case "$MASSDRIVER_DEPLOYMENT_ACTION" in
